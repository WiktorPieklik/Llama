--- conflicted
+++ resolved
@@ -126,9 +126,6 @@
 
 # Pyre type checker
 .pyre/
-<<<<<<< HEAD
-.idea/
-=======
 .idea/
 
 ## Core latex/pdflatex auxiliary files:
@@ -412,5 +409,4 @@
 # option is specified. Footnotes are the stored in a file with suffix Notes.bib.
 # Uncomment the next line to have this generated file ignored.
 #*Notes.bib
-#
->>>>>>> de637272
+#